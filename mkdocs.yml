site_name: Open World Agents
site_description: Everything you need to build state-of-the-art foundation multimodal desktop agent, end-to-end.
repo_url: https://github.com/open-world-agents/open-world-agents
repo_name: open-world-agents

theme:
  name: material
  logo: images/owa-logo.jpg
  favicon: images/owa-logo.jpg
  features:
    # - navigation.tabs # I think omitting this is better to show Awesome Examples
    - navigation.sections
    - navigation.top
    - search.suggest
    - search.highlight
    - content.tabs.link
    - content.code.annotation
    - content.code.copy
  language: en
  palette:
    - scheme: default
      toggle:
        icon: material/toggle-switch-off-outline
        name: Switch to dark mode
      primary: teal
      accent: purple
    - scheme: slate
      toggle:
        icon: material/toggle-switch
        name: Switch to light mode
      primary: teal
      accent: lime

plugins:
  - search
  - termynal:
      prompt_literal_start:
        - "$"
        - ">"
  - mkdocstrings:
      handlers:
        owa:
          # Current owa handler assumes packages to be installed, so path setting is not required (and not compatible with owa.core.plugin_discovery implementation)
          # paths:
          #   - projects/owa-core
          #   - projects/owa-env-desktop
          #   - projects/owa-env-gst
          #   - projects/owa-env-example
          options:
            members_order: source
            separate_signature: true
            docstring_options:
              ignore_init_summary: true
            merge_init_into_class: true
            show_signature_annotations: true
            signature_crossrefs: true
          import:
            - url: https://docs.python.org/3/objects.inv
              domains: [py, std]
            - url: https://typing-extensions.readthedocs.io/en/latest/objects.inv
  - git-revision-date-localized:
      type: datetime
  - mermaid2
  # - redirects:
  #     redirect_maps:
  #       'data/index.md': 'data/owamcap_format_guide.md'

markdown_extensions:
  - toc:
      permalink: true
  - pymdownx.highlight:
      anchor_linenums: true
  - pymdownx.inlinehilite
  - pymdownx.snippets
  - admonition
  - pymdownx.arithmatex:
      generic: true
  - footnotes
  - pymdownx.details
  - pymdownx.superfences:
      custom_fences:
        - name: mermaid
          class: mermaid
          format: !!python/name:pymdownx.superfences.fence_code_format
  - pymdownx.mark
  - pymdownx.tabbed:
      alternate_style: true
  - attr_list
  - mkdocs-click
  - pymdownx.emoji:
      emoji_index: !!python/name:material.extensions.emoji.twemoji
      emoji_generator: !!python/name:material.extensions.emoji.to_svg

nav:
  - Get Started:
      - Welcome to OWA: index.md
      - Help with OWA: help_with_owa.md
      - Installation: install.md
      - Contributing: contributing.md
    # - Changelog: changelog.md # Later
  - Env in OWA:
      - env/index.md
      - env/guide.md
      - Custom EnvPlugins: env/custom_plugins.md
      - Documentation Validation: env/documentation_validation.md
      - Lists of EnvPlugins:
          - Standard Environment: env/plugins/std.md
          - Desktop Environment: env/plugins/desktop.md
          - Gstreamer Environment: env/plugins/gst.md
  - Data in OWA:
<<<<<<< HEAD
    - Overview: data/index.md
    - Getting Started:
      - Why OWAMcap?: data/getting-started/why-owamcap.md
      - Recording Data: data/getting-started/recording-data.md
      - Exploring Data: data/getting-started/exploring-data.md
    - Technical Reference:
      - OWAMcap Format Guide: data/technical-reference/format-guide.md
      - Custom Message Types: data/technical-reference/custom-messages.md
      - 🚀 Data Pipeline (MCAP → VLA Training): data/technical-reference/data-pipeline.md
    - Tools & Comparison:
      - Data Viewer: data/tools/viewer.md
      - Comparison with LeRobot: data/tools/comparison-with-lerobot.md
    - Examples:
      - Data Conversions: data/examples/conversions.md
=======
      - Overview: data/index.md
      - Getting Started:
          - Why OWAMcap?: data/getting-started/why-owamcap.md
          - Recording Data: data/getting-started/recording-data.md
          - Exploring Data: data/getting-started/exploring-data.md
      - Technical Reference:
          - OWAMcap Format Guide: data/technical-reference/format-guide.md
          - Custom Message Types: data/technical-reference/custom-messages.md
          - 🚀 Data Pipeline (MCAP → VLA Training): data/technical-reference/data-pipeline.md
      - Tools & Comparison:
          - Data Viewer: data/tools/viewer.md
          - Comparison with LeRobot: data/tools/comparison-with-lerobot.md
>>>>>>> c23687e6
  - CLI Tools:
      - OWL CLI Reference: owl_cli_reference.md
  - 🚀 Awesome Examples (WIP):
      - Multimodal Game Agent: examples/multimodal_game_agent.md
      - Omniparse + InternLM GUI Agent: examples/gui_agent.md
      - Interactve World Model: examples/interactive_world_model.md
      - Usage with transformers: examples/usage_with_transformers.md
      - Usage with LLM Inference Engines(ollama, ...): examples/usage_with_llm.md
      - VPT dataset to OWAMcap: examples/vpt_to_owamcap.md
  # - API Reference: api_reference.md # Later<|MERGE_RESOLUTION|>--- conflicted
+++ resolved
@@ -93,22 +93,21 @@
 
 nav:
   - Get Started:
-      - Welcome to OWA: index.md
-      - Help with OWA: help_with_owa.md
-      - Installation: install.md
-      - Contributing: contributing.md
+    - Welcome to OWA: index.md
+    - Help with OWA: help_with_owa.md
+    - Installation: install.md
+    - Contributing: contributing.md
     # - Changelog: changelog.md # Later
   - Env in OWA:
-      - env/index.md
-      - env/guide.md
-      - Custom EnvPlugins: env/custom_plugins.md
-      - Documentation Validation: env/documentation_validation.md
-      - Lists of EnvPlugins:
-          - Standard Environment: env/plugins/std.md
-          - Desktop Environment: env/plugins/desktop.md
-          - Gstreamer Environment: env/plugins/gst.md
+    - env/index.md
+    - env/guide.md
+    - Custom EnvPlugins: env/custom_plugins.md
+    - Documentation Validation: env/documentation_validation.md
+    - Lists of EnvPlugins:
+      - Standard Environment: env/plugins/std.md
+      - Desktop Environment: env/plugins/desktop.md
+      - Gstreamer Environment: env/plugins/gst.md
   - Data in OWA:
-<<<<<<< HEAD
     - Overview: data/index.md
     - Getting Started:
       - Why OWAMcap?: data/getting-started/why-owamcap.md
@@ -123,27 +122,13 @@
       - Comparison with LeRobot: data/tools/comparison-with-lerobot.md
     - Examples:
       - Data Conversions: data/examples/conversions.md
-=======
-      - Overview: data/index.md
-      - Getting Started:
-          - Why OWAMcap?: data/getting-started/why-owamcap.md
-          - Recording Data: data/getting-started/recording-data.md
-          - Exploring Data: data/getting-started/exploring-data.md
-      - Technical Reference:
-          - OWAMcap Format Guide: data/technical-reference/format-guide.md
-          - Custom Message Types: data/technical-reference/custom-messages.md
-          - 🚀 Data Pipeline (MCAP → VLA Training): data/technical-reference/data-pipeline.md
-      - Tools & Comparison:
-          - Data Viewer: data/tools/viewer.md
-          - Comparison with LeRobot: data/tools/comparison-with-lerobot.md
->>>>>>> c23687e6
   - CLI Tools:
-      - OWL CLI Reference: owl_cli_reference.md
+    - OWL CLI Reference: owl_cli_reference.md
   - 🚀 Awesome Examples (WIP):
-      - Multimodal Game Agent: examples/multimodal_game_agent.md
-      - Omniparse + InternLM GUI Agent: examples/gui_agent.md
-      - Interactve World Model: examples/interactive_world_model.md
-      - Usage with transformers: examples/usage_with_transformers.md
-      - Usage with LLM Inference Engines(ollama, ...): examples/usage_with_llm.md
-      - VPT dataset to OWAMcap: examples/vpt_to_owamcap.md
+    - Multimodal Game Agent: examples/multimodal_game_agent.md
+    - Omniparse + InternLM GUI Agent: examples/gui_agent.md
+    - Interactve World Model: examples/interactive_world_model.md
+    - Usage with transformers: examples/usage_with_transformers.md
+    - Usage with LLM Inference Engines(ollama, ...): examples/usage_with_llm.md
+    - VPT dataset to OWAMcap: examples/vpt_to_owamcap.md
   # - API Reference: api_reference.md # Later