"""
Tests for McapMessage generic type functionality.

This module tests the new generic type support for McapMessage[T],
ensuring type safety, backward compatibility, and proper IDE support.
"""

<<<<<<< HEAD
=======
import tempfile
import warnings

>>>>>>> e4180370
import pytest

from mcap_owa.highlevel import McapMessage, OWAMcapReader, OWAMcapWriter
from owa.core.message import OWAMessage
<<<<<<< HEAD
from owa.core.utils.tempfile import NamedTemporaryFile
=======
>>>>>>> e4180370


# Mock message types for testing generic functionality
class MockKeyboardEvent(OWAMessage):
    """Mock keyboard event for testing generic types."""

    _type = "test/KeyboardEvent"
    event_type: str
    vk: int
    timestamp: int = 0


class MockMouseEvent(OWAMessage):
    """Mock mouse event for testing generic types."""

    _type = "test/MouseEvent"
    event_type: str
    button: str
    x: int
    y: int
    timestamp: int = 0


@pytest.fixture
def temp_mcap_file():
    """Create a temporary MCAP file for testing."""
    with NamedTemporaryFile(suffix=".mcap") as f:
        yield f.name


class TestGenericTypes:
    """Test cases for McapMessage generic type functionality."""

    def test_backward_compatibility(self, temp_mcap_file):
        """Test that existing code without generic types still works."""
        keyboard_event = MockKeyboardEvent(event_type="press", vk=65, timestamp=1000)

        # Write message
        with OWAMcapWriter(temp_mcap_file) as writer:
            writer.write_message(keyboard_event, topic="/keyboard", timestamp=1000)

        # Read message without generic type annotation (backward compatibility)
        # Suppress warnings for mock messages not in registry
        with warnings.catch_warnings():
            warnings.filterwarnings("ignore", "Domain-based message.*not found in registry.*", UserWarning)
            with OWAMcapReader(temp_mcap_file, decode_args={"return_dict_on_failure": True}) as reader:
                for msg in reader.iter_messages():
                    decoded = msg.decoded
                    assert decoded.event_type == "press"
                    assert decoded.vk == 65
                    break

    def test_generic_type_annotations(self, temp_mcap_file):
        """Test that generic type annotations work correctly."""
        keyboard_event = MockKeyboardEvent(event_type="press", vk=65, timestamp=1000)

        # Write message
        with OWAMcapWriter(temp_mcap_file) as writer:
            writer.write_message(keyboard_event, topic="/keyboard", timestamp=1000)

        # Read with type annotations
        # Suppress warnings for mock messages not in registry
        with warnings.catch_warnings():
            warnings.filterwarnings("ignore", "Domain-based message.*not found in registry.*", UserWarning)
            with OWAMcapReader(temp_mcap_file, decode_args={"return_dict_on_failure": True}) as reader:
                for msg in reader.iter_messages():
                    # Type-safe access
                    typed_msg: McapMessage[MockKeyboardEvent] = msg
                    decoded = typed_msg.decoded
                    assert decoded.event_type == "press"
                    assert decoded.vk == 65
                    break<|MERGE_RESOLUTION|>--- conflicted
+++ resolved
@@ -5,20 +5,13 @@
 ensuring type safety, backward compatibility, and proper IDE support.
 """
 
-<<<<<<< HEAD
-=======
-import tempfile
 import warnings
 
->>>>>>> e4180370
 import pytest
 
 from mcap_owa.highlevel import McapMessage, OWAMcapReader, OWAMcapWriter
 from owa.core.message import OWAMessage
-<<<<<<< HEAD
 from owa.core.utils.tempfile import NamedTemporaryFile
-=======
->>>>>>> e4180370
 
 
 # Mock message types for testing generic functionality
