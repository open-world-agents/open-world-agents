--- conflicted
+++ resolved
@@ -45,13 +45,9 @@
             rect_coords = (rect.left, rect.top, rect.right, rect.bottom)
             hWnd = active_window._hWnd
             return WindowInfo(title=title, rect=rect_coords, hWnd=hWnd)
-<<<<<<< HEAD
-        return None
-=======
         return WindowInfo(title="", rect=[0, 0, 0, 0], hWnd=-1)
     else:
         raise NotImplementedError(f"Platform {_PLATFORM} is not supported yet")
->>>>>>> 31b4907e
 
 
 # === Window finder by title ===
@@ -77,19 +73,9 @@
             rect=(rect.left, rect.top, rect.right, rect.bottom),
             hWnd=window._hWnd,
         )
-<<<<<<< HEAD
-    elif os_name == "Darwin":
-        from Quartz import CGWindowListCopyWindowInfo, kCGNullWindowID, kCGWindowLayer, kCGWindowListOptionOnScreenOnly
-=======
 
     elif _IS_DARWIN:
-        from Quartz import (
-            CGWindowListCopyWindowInfo,
-            kCGNullWindowID,
-            kCGWindowLayer,
-            kCGWindowListOptionOnScreenOnly,
-        )
->>>>>>> 31b4907e
+        from Quartz import CGWindowListCopyWindowInfo, kCGNullWindowID, kCGWindowLayer, kCGWindowListOptionOnScreenOnly
 
         windows = CGWindowListCopyWindowInfo(kCGWindowListOptionOnScreenOnly, kCGNullWindowID)
         for window in windows:
@@ -167,6 +153,7 @@
 
 # === Registry ===
 
+
 def make_active(window_title_substring: str):
     """Make the window with the title containing the substring active."""
 
