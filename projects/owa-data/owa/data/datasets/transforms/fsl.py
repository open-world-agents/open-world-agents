--- conflicted
+++ resolved
@@ -182,12 +182,9 @@
             if self.is_decoding_server_available and image_msgs:
                 self._preload_images_parallel(image_msgs)
 
-<<<<<<< HEAD
-=======
             # Batch decode images
             self._batch_decode_images(image_msgs)
 
->>>>>>> 0a1dd34d
             # Load images with error handling
             all_images = []
             for img in image_msgs:
@@ -209,20 +206,6 @@
 
             # Process with image processor if available
             if self.image_processor is not None:
-<<<<<<< HEAD
-                pixel_values = []
-                for image in all_images:
-                    processed = self.image_processor(image, return_tensors="pt")
-                    pixel_value = processed["pixel_values"].squeeze(0).squeeze(0)
-                    pixel_values.append(pixel_value)
-                # NOTE: SmolVLM2-256M-Video-Instruct expects [num_images, 3, 512, 512]
-                #       InternVL3 expects [num_images, 3, 448, 448], and if it got [0, 3, 512, 512] return error. fix this code to handle this.
-                #       [rank0]: ValueError: Tensor query has shape  with a zero dimension.
-                #       [rank0]: FlashAttention does not support inputs with dim=0.
-                #       [rank0]: Please check your input shapes or use SDPA instead.
-                #       We need to know InternVL3 can take [0, 3, 512, 512] as input. (Guess smolvlm2 can do)
-                results["images"].append(torch.stack(pixel_values) if pixel_values else torch.empty(0, 3, 512, 512))
-=======
                 if all_images:
                     processed = self.image_processor(all_images, return_tensors="pt")
                     pixel_values = processed["pixel_values"]
@@ -234,7 +217,6 @@
                     # NOTE: InternVL3 expectes (448, 448) while SmolVLM2 expects (512, 512)
                     pixel_values = torch.empty(0, 3, 448, 448)
                 results["images"].append(pixel_values)
->>>>>>> 0a1dd34d
             else:
                 results["images"].append(all_images)
 
