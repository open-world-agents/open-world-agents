--- conflicted
+++ resolved
@@ -9,11 +9,7 @@
 from transformers.tokenization_utils import PreTrainedTokenizer
 
 from mcap_owa.highlevel import McapMessage
-<<<<<<< HEAD
-from owa.data.encoders import HierarchicalEventEncoder, FactorizedEventEncoder, create_encoder
-=======
 from owa.data.encoders import FactorizedEventEncoder, HierarchicalEventEncoder, create_encoder
->>>>>>> 5f8649db
 from owa.msgs.desktop.screen import ScreenCaptured
 
 from .collator import ModelType, detect_model_type
@@ -296,10 +292,6 @@
 
         # Tokenize each event in the dataset
         def process_event(event):
-<<<<<<< HEAD
-            episode_path = event["episode_path"]
-=======
->>>>>>> 5f8649db
             mcap_message = McapMessage.model_validate_json(event["mcap_message"])
             tokenized_event = self.tokenize_event(mcap_message)
 
