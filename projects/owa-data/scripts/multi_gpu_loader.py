import argparse

import torch
from accelerate import Accelerator
from loguru import logger
from torch.utils.data import ConcatDataset, DataLoader
from tqdm import tqdm
from transformers import AutoImageProcessor, AutoProcessor

<<<<<<< HEAD
from owa.data.collator import detect_model_type, get_collate_fn, ModelType
=======
from owa.data.collator import ModelType, detect_model_type, get_collate_fn
>>>>>>> 58cefe7e
from owa.data.datasets import load_from_disk

# This line is to enable throughput logging from FSLTransform
# logger.enable("owa.data.datasets.transforms")


class DummyDataset(torch.utils.data.Dataset):
    def __getitem__(self, index):
        return {
            "input_ids": torch.randint(0, 1024, (1024,), dtype=torch.long),
            "attention_mask": torch.randint(0, 1, (1024,), dtype=torch.long),
            "images": torch.rand(14, 3, 512, 512, dtype=torch.float32),
        }

    def __len__(self):
        return 1000000


def main():
    parser = argparse.ArgumentParser(description="Multi-GPU FSL dataset loader")
    parser.add_argument(
        "datasets",
        nargs="+",
        help="List of dataset paths to load (e.g., /path/to/dataset1 /path/to/dataset2)",
    )
    parser.add_argument(
        "--model",
        default="HuggingFaceTB/SmolVLM2-256M-Video-Instruct",
        help="Model name for image processor (default: HuggingFaceTB/SmolVLM2-256M-Video-Instruct)",
    )
    parser.add_argument(
        "--batch-size",
        type=int,
        default=8,
        help="Batch size for training (default: 8)",
    )
    parser.add_argument(
        "--num-workers",
        type=int,
        default=8,
        help="Number of data loader workers (default: 8)",
    )

    args = parser.parse_args()

    # 1) Initialize Accelerator
    accelerator = Accelerator()

    # 2) Load FSL datasets (pre-computed)
    print("▶ Loading FSL datasets…")
    train_datasets = []
    for dataset_path in args.datasets:
        logger.info(f"Loading dataset from: {dataset_path}")
        fsl_ds = load_from_disk(dataset_path)
        train_datasets.append(fsl_ds["train"])

    print("▶ Loading image processor…")
    # Detect model type for appropriate configuration
    model_type = detect_model_type(args.model)
    print(f"Detected model type: {model_type}")

    # Configure processor based on model type
    if model_type == ModelType.INTERNVL:
        # InternVL3 configuration: disable multi-crop for efficiency
        processor = AutoProcessor.from_pretrained(args.model)
        processor.image_processor = AutoImageProcessor.from_pretrained(
            args.model,
            use_fast=True,
            crop_to_patches=False,  # InternVL3-specific: disable multi-crop
        )
        print("Configured InternVL3 processor with multi-crop disabled")
    else:
        # SmolVLM2 and other models configuration
        processor = AutoProcessor.from_pretrained(args.model, do_image_splitting=False)
        processor.image_processor = AutoImageProcessor.from_pretrained(
            args.model,
            use_fast=True,
            do_image_splitting=False,  # SmolVLM2-specific: disable image splitting
        )
        print("Configured SmolVLM2/default processor")

    # 3) Apply FSL transform for on-the-fly processing and concatenate datasets
    for train_ds in train_datasets:
        train_ds.auto_set_transform(
            stage="fsl",
            load_images=True,
            image_processor=processor.image_processor,
            mcap_root_directory=None,
        )

    train_ds = ConcatDataset(train_datasets)
    # train_ds = DummyDataset()

    # 4) Create a DataLoader with appropriate collate function
    collate_fn_for_model = get_collate_fn(args.model)
    train_loader = DataLoader(
        train_ds,
        batch_size=args.batch_size,
        shuffle=True,
        num_workers=args.num_workers,
        prefetch_factor=2,
        # persistent_workers=True,
        pin_memory=True,
        collate_fn=lambda examples: collate_fn_for_model(examples, max_sequence_length=1024, processor=processor),
    )
    print(f"Using collate function for model type: {model_type}")

    # 5) (Optional) A dummy model so you can do a full prepare()
    model = torch.nn.Linear(1024, 1)
    optimizer = torch.optim.Adam(model.parameters(), lr=1e-4)

    # 6) Let Accelerator wrap model, optimizer, and dataloader
    model, optimizer, train_loader = accelerator.prepare(model, optimizer, train_loader)

    # 7) Simple loop to verify each GPU/process sees its shard
    pbar = tqdm(total=2 * len(train_loader), disable=not accelerator.is_local_main_process)
    for epoch in range(2):
        for step, batch in enumerate(train_loader):
            # batch["input_ids"] is on the correct device
            # (B, seq_len) → just do a dummy forward
            loss = model(batch["input_ids"].float()).mean()
            accelerator.backward(loss)
            optimizer.step()
            optimizer.zero_grad()

            pbar.update()  # expected: 1.5 s/it
            pbar.set_postfix({"loss": f"{loss.item():.4f}"})


if __name__ == "__main__":
    main()<|MERGE_RESOLUTION|>--- conflicted
+++ resolved
@@ -7,11 +7,7 @@
 from tqdm import tqdm
 from transformers import AutoImageProcessor, AutoProcessor
 
-<<<<<<< HEAD
-from owa.data.collator import detect_model_type, get_collate_fn, ModelType
-=======
 from owa.data.collator import ModelType, detect_model_type, get_collate_fn
->>>>>>> 58cefe7e
 from owa.data.datasets import load_from_disk
 
 # This line is to enable throughput logging from FSLTransform
