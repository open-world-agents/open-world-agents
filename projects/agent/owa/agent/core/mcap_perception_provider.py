--- conflicted
+++ resolved
@@ -61,84 +61,7 @@
             )
         )
 
-<<<<<<< HEAD
-        # Filter messages if a filter is specified
-        if strategy.msg_filter:
-            msgs = [(topic, ts, msg) for topic, ts, msg in msgs if strategy.msg_filter(msg)]
-
-        # If there are no messages in the window, return empty list
-        if not msgs:
-            return events
-
-        # Apply the specified sampling mode
-        if strategy.mode == "all":
-            selected_msgs = msgs
-        elif strategy.mode == "first_k":
-            selected_msgs = msgs[: strategy.k]
-        elif strategy.mode == "last_k":
-            selected_msgs = msgs[-strategy.k :] if msgs else []
-        else:
-            # Default to all messages if mode isn't recognized
-            selected_msgs = msgs
-
-        # If we need to sample at a specific FPS, do additional processing
-        if strategy.fps > 0:
-            # Calculate time between samples in nanoseconds
-            interval_ns = int(1e9 / strategy.fps)
-
-            # Sample at regular intervals
-            sampled_msgs = []
-            target_times = range(start_time_ns, end_time_ns, interval_ns)
-
-            if strategy.interpolate:
-                # Interpolate to get samples at exact times
-                for target_time in target_times:
-                    # Find messages before and after target time
-                    before = None
-                    after = None
-
-                    for topic, ts, msg in selected_msgs:
-                        if ts <= target_time and (before is None or ts > before[1]):
-                            before = (topic, ts, msg)
-                        if ts >= target_time and (after is None or ts < after[1]):
-                            after = (topic, ts, msg)
-
-                    # Interpolate the message with function given by the strategy
-                    sampled_msgs.append(strategy.interpolation_fn(before, after))
-            else:
-                # Without interpolation, pick the closest message to each target time
-                for target_time in target_times:
-                    closest = None
-                    min_diff = float("inf")
-
-                    for topic, ts, msg in selected_msgs:
-                        diff = abs(ts - target_time)
-                        if diff < min_diff:
-                            min_diff = diff
-                            closest = (topic, ts, msg)
-
-                    if closest:
-                        sampled_msgs.append(closest)
-
-            selected_msgs = sampled_msgs
-
-        # Convert selected messages to Event objects
-        logger.debug("=============================================")
-        logger.debug(f"Sampling continuous events: {strategy=}, {start_time_ns=}, {end_time_ns=}")
-        logger.debug(f"Number of messages: {len(msgs)}")
-        logger.debug(f"Number of selected messages: {len(selected_msgs)}")
-        logger.debug(f"Events: {events=}")
-        for topic, timestamp_ns, msg in selected_msgs:
-            logger.debug(f"{topic=}, {timestamp_ns=}, {msg=}")
-=======
         for topic, timestamp_ns, msg in msgs:
->>>>>>> a3c5fffa
-            events.append(
-                Event(
-                    timestamp=timestamp_ns,
-                    topic=topic,
-                    msg=msg,
-                )
-            )
+            events.append(Event(timestamp=timestamp_ns, topic=topic, msg=msg))
 
         return events