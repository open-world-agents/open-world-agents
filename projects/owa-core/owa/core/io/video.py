"""
Video I/O utilities.

This module provides VideoReader and VideoWriter classes for reading and writing
video files using PyAV. Both local files and remote URLs (HTTP/HTTPS) are supported.
"""

import gc
import os
from fractions import Fraction
from pathlib import Path
from typing import Any, Dict, Generator, Literal, Optional, Union

import av
import numpy as np
from loguru import logger

<<<<<<< HEAD
# Constants
DEFAULT_CACHE_SIZE = 10
DEFAULT_INACTIVE_TIMEOUT = 10**9  # Very large timeout (effectively disabled)
=======
from . import cached_av

# Constants
>>>>>>> 1ae8470d
DUPLICATE_TOLERANCE_SECOND: Fraction = Fraction(1, 120)

# Type aliases
SECOND_TYPE = Union[float, Fraction]
PTSUnit = Literal["pts", "sec"]
VideoPathType = Union[str, os.PathLike, Path]  # Supports both local paths and URLs
ContainerMode = Literal["r", "w"]

# Garbage collection counters for PyAV reference cycles
# Reference: https://github.com/pytorch/vision/blob/428a54c96e82226c0d2d8522e9cbfdca64283da0/torchvision/io/video.py#L53-L55
_CALLED_TIMES = 0
GC_COLLECTION_INTERVAL = 10


def _normalize_video_path(video_path: VideoPathType) -> Union[str, Path]:
    """
    Normalize video path for use with PyAV.

    Args:
        video_path: Input video file path or URL

    Returns:
        str for URLs, Path for local files

    Raises:
        ValueError: If URL scheme is not supported or path is invalid
        FileNotFoundError: If local file does not exist
    """
    if isinstance(video_path, str):
        # Check if it's any kind of URL (not just http/https)
        if "://" in video_path:
            # Validate that we only support HTTP/HTTPS
            if not (video_path.startswith("http://") or video_path.startswith("https://")):
                raise ValueError(f"Unsupported URL scheme. Only http:// and https:// are supported, got: {video_path}")
            return video_path
        else:
            # It's a string path, convert to Path and validate
            local_path = Path(video_path)
            if not local_path.exists():
                raise FileNotFoundError(f"Video file not found: {local_path}")
            return local_path
    else:
        # Convert to Path for local files and validate existence
        local_path = Path(video_path)
        if not local_path.exists():
            raise FileNotFoundError(f"Video file not found: {local_path}")
        return local_path


<<<<<<< HEAD
class ContainerCache:
    """Thread-safe container cache with automatic cleanup.

    This cache manages PyAV containers with reference counting to prevent
    resource leaks while allowing efficient reuse of containers.
    """

    def __init__(self, max_size: int = DEFAULT_CACHE_SIZE, inactive_timeout: float = DEFAULT_INACTIVE_TIMEOUT):
        """Initialize the container cache."""
        self._cache: Dict[str, tuple[av.container.Container, int, float]] = {}
        self._lock = threading.RLock()
        self.max_size = max_size
        self.inactive_timeout = inactive_timeout
        atexit.register(self.close_all)

    def get_container(self, video_path: Union[str, Path], mode: ContainerMode = "r") -> av.container.Container:
        """Get or create cached container with reference counting."""
        path_str = str(video_path)

        with self._lock:
            self._cleanup_inactive()

            # Reuse existing read-mode container
            if path_str in self._cache and mode == "r":
                container, refs, _ = self._cache[path_str]
                self._cache[path_str] = (container, refs + 1, time.time())
                return container

            # Create new container
            container = av.open(path_str, mode)

            # Cache read-mode containers only
            if mode == "r":
                if len(self._cache) >= self.max_size:
                    if not self._evict_unused():
                        return container
                self._cache[path_str] = (container, 1, time.time())

            return container

    def release_container(self, video_path: Union[str, Path]) -> None:
        """Decrease reference count."""
        path_str = str(video_path)
        with self._lock:
            if path_str in self._cache:
                container, refs, _ = self._cache[path_str]
                self._cache[path_str] = (container, max(0, refs - 1), time.time())

    def force_close_container(self, video_path: Union[str, Path]) -> None:
        """Immediately close and remove container."""
        path_str = str(video_path)
        with self._lock:
            if path_str in self._cache:
                container, _, _ = self._cache.pop(path_str)
                self._safe_close(container, path_str)

    def close_all(self) -> None:
        """Close all cached containers."""
        with self._lock:
            for path_str, (container, _, _) in list(self._cache.items()):
                self._safe_close(container, path_str)
            self._cache.clear()

    def _cleanup_inactive(self):
        """Remove unused containers that are too old."""
        current_time = time.time()
        to_remove = [
            (path, container)
            for path, (container, refs, last_used) in self._cache.items()
            if refs == 0 and (current_time - last_used) > self.inactive_timeout
        ]

        for path, container in to_remove:
            self._cache.pop(path, None)
            self._safe_close(container, path)

    def _evict_unused(self) -> bool:
        """Remove oldest unused container."""
        unused = [(path, last_used) for path, (_, refs, last_used) in self._cache.items() if refs == 0]

        if not unused:
            return False

        oldest_path = min(unused, key=lambda x: x[1])[0]
        container, _, _ = self._cache.pop(oldest_path)
        self._safe_close(container, oldest_path)
        return True

    def get_cache_stats(self) -> Dict[str, Any]:
        """Get cache statistics for monitoring."""
        with self._lock:
            total_refs = sum(refs for _, refs, _ in self._cache.values())
            unused_count = sum(1 for _, refs, _ in self._cache.values() if refs == 0)

            return {
                "cache_size": len(self._cache),
                "max_size": self.max_size,
                "total_references": total_refs,
                "unused_containers": unused_count,
                "cache_utilization": len(self._cache) / self.max_size if self.max_size > 0 else 0.0,
            }

    @staticmethod
    def _safe_close(container, path_str):
        """Safely close container with error handling."""
        try:
            container.close()
        except Exception as e:
            logger.warning(f"Error closing container {path_str}: {e}")


# Process-specific cache instances
_process_caches: Dict[int, ContainerCache] = {}
_cache_lock = threading.Lock()


# Tried this to prevent errors from training, but does not help.
def _get_process_cache() -> ContainerCache:
    """Get or create a cache instance specific to the current process."""
    import os

    current_pid = os.getpid()

    with _cache_lock:
        if current_pid not in _process_caches:
            _process_caches[current_pid] = ContainerCache(max_size=DEFAULT_CACHE_SIZE)
        return _process_caches[current_pid]


def get_video_container(video_path: Union[str, Path]) -> av.container.Container:
    """Get a container from the cache or create a new one."""
    # Note: When mode="r", this returns an InputContainer, but we use Container for type compatibility
    return _get_process_cache().get_container(video_path, mode="r")


def release_video_container(video_path: Union[str, Path]) -> None:
    """Release a container reference."""
    _get_process_cache().release_container(video_path)


def close_all_containers():
    """Close all cached containers for the current process."""
    _get_process_cache().close_all()


def force_close_video_container(video_path: Union[str, Path]) -> None:
    """Force immediate closure of a specific container."""
    _get_process_cache().force_close_container(video_path)


def get_container_cache_stats() -> Dict[str, Any]:
    """Get statistics about the current process's container cache."""
    return _get_process_cache().get_cache_stats()


=======
>>>>>>> 1ae8470d
class VideoWriter:
    """VideoWriter uses PyAV to write video frames with VFR/CFR support.

    References:
        - https://stackoverflow.com/questions/65213302/how-to-write-variable-frame-rate-videos-in-python
        - https://github.com/PyAV-Org/PyAV/blob/main/examples/numpy/generate_video_with_pts.py
        - Design Reference: https://pytorch.org/vision/stable/generated/torchvision.io.read_video.html
    """

    def __init__(
        self, video_path: Union[str, os.PathLike, Path], fps: Optional[float] = None, vfr: bool = False, **kwargs
    ):
        """
        Args:
            video_path: Output video file path
            fps: Frames per second (required for CFR or when pts not provided)
            vfr: Use Variable Frame Rate
            **kwargs: Additional codec parameters
        """
        self.video_path = Path(video_path)
        self.fps = fps
        self.vfr = vfr
        self._closed = False
        self.past_pts = None

        # Setup codec parameters
        self.codec_params = {"gop_size": kwargs.get("gop_size", 30)}

        # Initialize container and stream
        self.container = av.open(str(video_path), mode="w")
        self._setup_stream()

    def _setup_stream(self):
        """Configure video stream for VFR or CFR."""
        if self.vfr:
            self.stream = self.container.add_stream("h264", rate=-1)
            self._time_base = Fraction(1, 60000)  # Fine-grained for VFR
        else:
            if not self.fps or self.fps <= 0:
                raise ValueError("fps must be positive for CFR (vfr=False)")
            self.stream = self.container.add_stream("h264", rate=int(self.fps))
            self._time_base = Fraction(1, int(self.fps))

        # Apply settings
        self.stream.pix_fmt = "yuv420p"
        self.stream.time_base = self._time_base
        self.stream.codec_context.time_base = self._time_base
        for key, value in self.codec_params.items():
            setattr(self.stream.codec_context, key, value)

    def write_frame(
        self,
        frame: Union[av.VideoFrame, np.ndarray],
        pts: Optional[Union[int, SECOND_TYPE]] = None,
        pts_unit: PTSUnit = "pts",
    ) -> Dict[str, Any]:
        """Write a frame to the video."""
        global _CALLED_TIMES
        _CALLED_TIMES += 1
        if _CALLED_TIMES % GC_COLLECTION_INTERVAL == 0:
            gc.collect()

        # Convert numpy to VideoFrame
        if isinstance(frame, np.ndarray):
            frame = av.VideoFrame.from_ndarray(frame, format="rgb24")
        elif not isinstance(frame, av.VideoFrame):
            raise TypeError("frame must be av.VideoFrame or np.ndarray")

        # Calculate PTS
        pts_as_pts = self._calculate_pts(pts, pts_unit)
        pts_as_sec = self.pts_to_sec(pts_as_pts)

        # Skip duplicate frames
        if self._is_duplicate(pts_as_pts):
            return {"source": str(self.video_path), "timestamp": float(pts_as_sec)}

        # Write frame
        frame.pts = pts_as_pts
        self.stream.width = frame.width
        self.stream.height = frame.height

        for packet in self.stream.encode(frame):
            self.container.mux(packet)

        self.past_pts = pts_as_pts
        return {"source": str(self.video_path), "timestamp": float(pts_as_sec)}

    def _calculate_pts(self, pts, pts_unit):
        """Calculate PTS value in pts units."""
        if pts is None:
            if not self.fps:
                raise ValueError("fps required when pts not provided")
            if self.past_pts is None:
                return 0
            return self.past_pts + self.sec_to_pts(Fraction(1, int(self.fps)))

        if pts_unit == "pts":
            if not isinstance(pts, int):
                raise TypeError("pts must be int when pts_unit is 'pts'")
            return pts
        elif pts_unit == "sec":
            if not isinstance(pts, (float, Fraction)):
                raise TypeError("pts must be float/Fraction when pts_unit is 'sec'")
            return self.sec_to_pts(pts)
        else:
            raise ValueError(f"Invalid pts_unit: {pts_unit}")

    def _is_duplicate(self, pts_as_pts):
        """Check if frame is duplicate within tolerance."""
        return self.past_pts is not None and pts_as_pts - self.past_pts < self.sec_to_pts(DUPLICATE_TOLERANCE_SECOND)

    def pts_to_sec(self, pts: int) -> Fraction:
        return pts * self.stream.codec_context.time_base

    def sec_to_pts(self, sec: SECOND_TYPE) -> int:
        if not isinstance(sec, (float, Fraction)):
            raise TypeError("sec must be numeric")
        return int(sec / self.stream.codec_context.time_base)

    def close(self) -> None:
        """Finalize and close the container."""
        if self._closed:
            return

        # Flush encoder
        for packet in self.stream.encode():
            self.container.mux(packet)
        self.container.close()
        self._closed = True

    def __enter__(self) -> "VideoWriter":
        return self

    def __exit__(self, exc_type, exc_val, exc_tb) -> None:
        self.close()


class VideoReader:
    """VideoReader uses PyAV to read video frames with caching support.

    Supports both local video files and remote URLs (HTTP/HTTPS).
    """

    def __init__(self, video_path: VideoPathType, force_close: bool = False):
        """
        Args:
            video_path: Input video file path or URL (HTTP/HTTPS)
            force_close: Force complete closure instead of using cache
        """
        self.video_path = _normalize_video_path(video_path)
        self.force_close = force_close
        self.container = cached_av.open(self.video_path, "r")

    def read_frames(
        self, start_pts: SECOND_TYPE = 0.0, end_pts: Optional[SECOND_TYPE] = None, fps: Optional[float] = None
    ) -> Generator[av.VideoFrame, None, None]:
        """Yield frames between start_pts and end_pts in seconds."""
        global _CALLED_TIMES
        _CALLED_TIMES += 1
        if _CALLED_TIMES % GC_COLLECTION_INTERVAL == 0:
            gc.collect()

        # Handle negative end_pts (Python-style indexing)
        if end_pts is not None and float(end_pts) < 0:
            if self.container.duration is None:
                raise ValueError("Video duration unavailable for negative end_pts")
            duration = self.container.duration / av.time_base
            end_pts = duration + float(end_pts)

        end_pts = float(end_pts) if end_pts is not None else float("inf")

        # Seek to start position
        timestamp_ts = int(av.time_base * float(start_pts))
        self.container.seek(timestamp_ts)

        if fps is None:
            # Yield all frames in interval
            yield from self._yield_all_frames(float(start_pts), end_pts)
        else:
            # Sample at specified fps
            if fps <= 0:
                raise ValueError("fps must be positive")
            yield from self._yield_sampled_frames(float(start_pts), end_pts, fps)

    def _yield_all_frames(self, start_pts, end_pts):
        """Yield all frames in time range."""
        for frame in self.container.decode(video=0):
            if frame.time is None:
                raise ValueError("Frame time is None")
            if frame.time < start_pts:
                continue
            if frame.time > end_pts:
                break
            yield frame

    def _yield_sampled_frames(self, start_pts, end_pts, fps):
        """Yield frames sampled at specified fps."""
        interval = 1.0 / fps
        next_time = start_pts
        video_stream = self.container.streams.video[0]

        for frame in self.container.decode(video=0):
            if frame.time is None:
                raise ValueError("Frame time is None")
            if frame.time < start_pts:
                continue
            if frame.time > end_pts:
                break

            if frame.time + 1e-8 >= next_time:
                frame.duration = interval / video_stream.time_base
                yield frame
                next_time += interval

                # Handle VFR gaps
                if frame.time > next_time:
                    missed = int((frame.time - next_time) // interval) + 1
                    next_time += missed * interval

    def read_frame(self, pts: SECOND_TYPE = 0.0) -> av.VideoFrame:
        """Read single frame at or after given timestamp."""
        for frame in self.read_frames(start_pts=pts, end_pts=None):
            return frame
        raise ValueError(f"Frame not found at {float(pts):.2f}s in {self.video_path}")

    def close(self) -> None:
        """Release container reference or force close."""
        self.container.close()
        if self.force_close:
            cached_av.cleanup_cache(self.container)

    def __enter__(self) -> "VideoReader":
        return self

    def __exit__(self, exc_type, exc_val, exc_tb) -> None:
        self.close()


if __name__ == "__main__":
    # Example usage
    video_path = Path("test.mp4")

    # Write a test video (VFR)
    with VideoWriter(video_path, fps=60.0, vfr=True) as writer:
        total_frames = 60
        for frame_i in range(total_frames):
            img = np.empty((48, 64, 3), dtype=np.uint8)
            img[:, :, 0] = (0.5 + 0.5 * np.sin(2 * np.pi * (0 / 3 + frame_i / total_frames))) * 255
            img[:, :, 1] = (0.5 + 0.5 * np.sin(2 * np.pi * (1 / 3 + frame_i / total_frames))) * 255
            img[:, :, 2] = (0.5 + 0.5 * np.sin(2 * np.pi * (2 / 3 + frame_i / total_frames))) * 255
            sec = Fraction(frame_i, 60)
            writer.write_frame(img, pts=sec, pts_unit="sec")

    # Write a test video (CFR)
    with VideoWriter(video_path.with_name("test_cfr.mp4"), fps=30.0, vfr=False) as writer_cfr:
        total_frames = 60
        for frame_i in range(total_frames):
            img = np.zeros((48, 64, 3), dtype=np.uint8)
            writer_cfr.write_frame(img)

    # Read back frames from local file
    with VideoReader(video_path) as reader:
        for frame in reader.read_frames(start_pts=Fraction(1, 2)):
            print(f"Local PTS: {frame.pts}, Time: {frame.time}, Shape: {frame.to_ndarray(format='rgb24').shape}")
            break  # Just show first frame
        try:
            frame = reader.read_frame(pts=Fraction(1, 2))
            print(f"Single frame at 0.5s: PTS={frame.pts}, Time={frame.time}")
        except ValueError as e:
            logger.error(e)

    # Example with remote URL (commented out to avoid network dependency in tests)
    # remote_url = "https://open-world-agents.github.io/open-world-agents/data/ocap.mkv"
    # try:
    #     with VideoReader(remote_url) as reader:
    #         frame = reader.read_frame(pts=0.0)
    #         print(f"Remote frame: PTS={frame.pts}, Time={frame.time}")
    # except Exception as e:
    #     logger.error(f"Failed to read remote video: {e}")<|MERGE_RESOLUTION|>--- conflicted
+++ resolved
@@ -15,22 +15,15 @@
 import numpy as np
 from loguru import logger
 
-<<<<<<< HEAD
+from . import cached_av
+
 # Constants
-DEFAULT_CACHE_SIZE = 10
-DEFAULT_INACTIVE_TIMEOUT = 10**9  # Very large timeout (effectively disabled)
-=======
-from . import cached_av
-
-# Constants
->>>>>>> 1ae8470d
 DUPLICATE_TOLERANCE_SECOND: Fraction = Fraction(1, 120)
 
 # Type aliases
 SECOND_TYPE = Union[float, Fraction]
 PTSUnit = Literal["pts", "sec"]
 VideoPathType = Union[str, os.PathLike, Path]  # Supports both local paths and URLs
-ContainerMode = Literal["r", "w"]
 
 # Garbage collection counters for PyAV reference cycles
 # Reference: https://github.com/pytorch/vision/blob/428a54c96e82226c0d2d8522e9cbfdca64283da0/torchvision/io/video.py#L53-L55
@@ -73,164 +66,6 @@
         return local_path
 
 
-<<<<<<< HEAD
-class ContainerCache:
-    """Thread-safe container cache with automatic cleanup.
-
-    This cache manages PyAV containers with reference counting to prevent
-    resource leaks while allowing efficient reuse of containers.
-    """
-
-    def __init__(self, max_size: int = DEFAULT_CACHE_SIZE, inactive_timeout: float = DEFAULT_INACTIVE_TIMEOUT):
-        """Initialize the container cache."""
-        self._cache: Dict[str, tuple[av.container.Container, int, float]] = {}
-        self._lock = threading.RLock()
-        self.max_size = max_size
-        self.inactive_timeout = inactive_timeout
-        atexit.register(self.close_all)
-
-    def get_container(self, video_path: Union[str, Path], mode: ContainerMode = "r") -> av.container.Container:
-        """Get or create cached container with reference counting."""
-        path_str = str(video_path)
-
-        with self._lock:
-            self._cleanup_inactive()
-
-            # Reuse existing read-mode container
-            if path_str in self._cache and mode == "r":
-                container, refs, _ = self._cache[path_str]
-                self._cache[path_str] = (container, refs + 1, time.time())
-                return container
-
-            # Create new container
-            container = av.open(path_str, mode)
-
-            # Cache read-mode containers only
-            if mode == "r":
-                if len(self._cache) >= self.max_size:
-                    if not self._evict_unused():
-                        return container
-                self._cache[path_str] = (container, 1, time.time())
-
-            return container
-
-    def release_container(self, video_path: Union[str, Path]) -> None:
-        """Decrease reference count."""
-        path_str = str(video_path)
-        with self._lock:
-            if path_str in self._cache:
-                container, refs, _ = self._cache[path_str]
-                self._cache[path_str] = (container, max(0, refs - 1), time.time())
-
-    def force_close_container(self, video_path: Union[str, Path]) -> None:
-        """Immediately close and remove container."""
-        path_str = str(video_path)
-        with self._lock:
-            if path_str in self._cache:
-                container, _, _ = self._cache.pop(path_str)
-                self._safe_close(container, path_str)
-
-    def close_all(self) -> None:
-        """Close all cached containers."""
-        with self._lock:
-            for path_str, (container, _, _) in list(self._cache.items()):
-                self._safe_close(container, path_str)
-            self._cache.clear()
-
-    def _cleanup_inactive(self):
-        """Remove unused containers that are too old."""
-        current_time = time.time()
-        to_remove = [
-            (path, container)
-            for path, (container, refs, last_used) in self._cache.items()
-            if refs == 0 and (current_time - last_used) > self.inactive_timeout
-        ]
-
-        for path, container in to_remove:
-            self._cache.pop(path, None)
-            self._safe_close(container, path)
-
-    def _evict_unused(self) -> bool:
-        """Remove oldest unused container."""
-        unused = [(path, last_used) for path, (_, refs, last_used) in self._cache.items() if refs == 0]
-
-        if not unused:
-            return False
-
-        oldest_path = min(unused, key=lambda x: x[1])[0]
-        container, _, _ = self._cache.pop(oldest_path)
-        self._safe_close(container, oldest_path)
-        return True
-
-    def get_cache_stats(self) -> Dict[str, Any]:
-        """Get cache statistics for monitoring."""
-        with self._lock:
-            total_refs = sum(refs for _, refs, _ in self._cache.values())
-            unused_count = sum(1 for _, refs, _ in self._cache.values() if refs == 0)
-
-            return {
-                "cache_size": len(self._cache),
-                "max_size": self.max_size,
-                "total_references": total_refs,
-                "unused_containers": unused_count,
-                "cache_utilization": len(self._cache) / self.max_size if self.max_size > 0 else 0.0,
-            }
-
-    @staticmethod
-    def _safe_close(container, path_str):
-        """Safely close container with error handling."""
-        try:
-            container.close()
-        except Exception as e:
-            logger.warning(f"Error closing container {path_str}: {e}")
-
-
-# Process-specific cache instances
-_process_caches: Dict[int, ContainerCache] = {}
-_cache_lock = threading.Lock()
-
-
-# Tried this to prevent errors from training, but does not help.
-def _get_process_cache() -> ContainerCache:
-    """Get or create a cache instance specific to the current process."""
-    import os
-
-    current_pid = os.getpid()
-
-    with _cache_lock:
-        if current_pid not in _process_caches:
-            _process_caches[current_pid] = ContainerCache(max_size=DEFAULT_CACHE_SIZE)
-        return _process_caches[current_pid]
-
-
-def get_video_container(video_path: Union[str, Path]) -> av.container.Container:
-    """Get a container from the cache or create a new one."""
-    # Note: When mode="r", this returns an InputContainer, but we use Container for type compatibility
-    return _get_process_cache().get_container(video_path, mode="r")
-
-
-def release_video_container(video_path: Union[str, Path]) -> None:
-    """Release a container reference."""
-    _get_process_cache().release_container(video_path)
-
-
-def close_all_containers():
-    """Close all cached containers for the current process."""
-    _get_process_cache().close_all()
-
-
-def force_close_video_container(video_path: Union[str, Path]) -> None:
-    """Force immediate closure of a specific container."""
-    _get_process_cache().force_close_container(video_path)
-
-
-def get_container_cache_stats() -> Dict[str, Any]:
-    """Get statistics about the current process's container cache."""
-    return _get_process_cache().get_cache_stats()
-
-
-=======
->>>>>>> 1ae8470d
 class VideoWriter:
     """VideoWriter uses PyAV to write video frames with VFR/CFR support.
 
